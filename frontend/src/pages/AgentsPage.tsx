--- conflicted
+++ resolved
@@ -2,13 +2,8 @@
 import { Button } from '@/components/ui/button'
 import { Card, CardContent, CardDescription, CardHeader, CardTitle } from '@/components/ui/card'
 import { Badge } from '@/components/ui/badge'
-<<<<<<< HEAD
-import { Plus, Users, Loader2, RefreshCw, ChevronLeft, ChevronRight, Archive, CheckSquare, Square, Undo2 } from 'lucide-react'
-import { Agent, AgentListResponse, GET_AGENTS, GET_ALL_AGENTS, GET_AGENTS_BY_STATUS, ARCHIVE_AGENT, UNARCHIVE_AGENT, graphqlRequest, LLMConfig, GET_LLM_CONFIG } from '@/lib/graphql'
-=======
 import { Plus, Users, Loader2, RefreshCw, ChevronLeft, ChevronRight, Archive, CheckSquare, Square } from 'lucide-react'
-import { Agent, AgentListResponse, GET_AGENTS, ARCHIVE_AGENT, graphqlRequest } from '@/lib/graphql'
->>>>>>> d97ba236
+import { Agent, AgentListResponse, GET_AGENTS, ARCHIVE_AGENT, graphqlRequest, LLMConfig, GET_LLM_CONFIG } from '@/lib/graphql'
 import { useNavigate } from 'react-router-dom'
 import { ConfirmDialog } from '@/components/ConfirmDialog'
 import { UserDisplayCompact } from '@/components/UserDisplay'
@@ -40,11 +35,7 @@
   const [selectedAgents, setSelectedAgents] = useState<Set<string>>(new Set())
   const [bulkOperationLoading, setBulkOperationLoading] = useState(false)
   const [showBulkArchiveDialog, setShowBulkArchiveDialog] = useState(false)
-<<<<<<< HEAD
-  const [showBulkUnarchiveDialog, setShowBulkUnarchiveDialog] = useState(false)
   const [llmConfig, setLlmConfig] = useState<LLMConfig | null>(null)
-=======
->>>>>>> d97ba236
   const navigate = useNavigate()
 
   const fetchAgents = async (page: number = currentPage, signal?: AbortSignal) => {
@@ -75,16 +66,12 @@
 
   useEffect(() => {
     const controller = new AbortController()
-<<<<<<< HEAD
-    fetchAgents(1, filter, controller.signal)
+    fetchAgents(1, controller.signal)
     
     // Fetch LLM configuration
     graphqlRequest<{ llmConfig: LLMConfig }>(GET_LLM_CONFIG)
       .then(response => setLlmConfig(response.llmConfig))
       .catch(err => console.error('Failed to fetch LLM config:', err))
-=======
-    fetchAgents(1, controller.signal)
->>>>>>> d97ba236
 
     return () => {
       controller.abort()
